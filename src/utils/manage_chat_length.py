"""Functions responsible for keeping the length of the chat below a specified limit."""
import os

from utils.consumption_of_tokens import count_tokens_in_chat
from utils.general import silent_print
from utils.general import list_subtraction
from utils.managing_sources import get_index_of_currently_inserted_sources
from utils.backend import dump_to_json
from utils.backend import add_element_to_existing_json_file
from utils.backend import load_json_from_path
from utils.backend import update_field_value_in_json
from utils.backend import SETTINGS
from utils.backend import DELETED_MESSAGES_DUMP_PATH
from utils.backend import TOKEN_USAGE_DUMP_PATH
from utils.backend import TRANSCRIPT_DUMP_PATH


def truncate_if_too_long(conversation):
    """Truncates the conversation if it exceeds the maximum allowed length. Deletes
    oldest messages first. In the future, we may want to replace this with a summary bot
    using GPT 3.5."""
    # Delete the first/oldest message in chat that is not the initial prompt
    conversation_trimmed, removed_messages = trim_conversation(conversation)

    if removed_messages:
        add_element_to_existing_json_file(removed_messages, DELETED_MESSAGES_DUMP_PATH)

    update_chat_transcript(conversation_trimmed)
    update_field_value_in_json(
        file_path=TOKEN_USAGE_DUMP_PATH,
        field="current_chat_token_count",
        new_value=count_tokens_in_chat(conversation_trimmed),
    )

    return conversation_trimmed


def trim_conversation(conversation):
    """Removes messages if nessecary to prevent chat getting too long."""
    removed_messages = []
    counter = 0

    while exceeding_max_tokens(conversation) and count_user_messages(conversation) >= 2:
        index_first_removable_message = find_first_removable_message(conversation)
        removed_messages.append(conversation[index_first_removable_message])
        del conversation[index_first_removable_message]

        if counter == 0:
            silent_print("Truncating conversation")
        counter += 1

    return conversation, removed_messages


def find_first_removable_message(conversation):
    """Identifies the index of the first message that is neither system prompt nor a
    source."""
    index_not_prompt = list(range(1, len(conversation)))
    index_inserted_sources = get_index_of_currently_inserted_sources(conversation)
    index_of_removable_messages = list_subtraction(
        index_not_prompt, index_inserted_sources
    )
    index_first_removable_message = index_of_removable_messages[0]

    return index_first_removable_message


def exceeding_max_tokens(conversation):
    """Checks if the number of tokens in chat exceeds the maximum allowed number."""
    return count_tokens_in_chat(conversation) > SETTINGS["max_tokens_before_truncation"]


def update_chat_transcript(conversation_current):
    """Ensures that the complete chat history (without truncation to stay within length
    limits) can be viewed in `chat-info/conversation_full.json`."""
    if os.path.exists(DELETED_MESSAGES_DUMP_PATH):
        all_removed_messages = load_json_from_path(DELETED_MESSAGES_DUMP_PATH)
        full_conversation = all_removed_messages + conversation_current[1:]
<<<<<<< HEAD
    else:
        full_conversation = []
=======

>>>>>>> 02f68f58
    full_conversation += conversation_current[1:]
    dump_to_json(full_conversation, TRANSCRIPT_DUMP_PATH)


def count_user_messages(conversation):
    """Counts how many user messages are in the chat. Used to prevent deleting too many
    messages."""
    return len([msg for msg in conversation if msg["role"] == "user"])<|MERGE_RESOLUTION|>--- conflicted
+++ resolved
@@ -1,4 +1,5 @@
 """Functions responsible for keeping the length of the chat below a specified limit."""
+import os
 import os
 
 from utils.consumption_of_tokens import count_tokens_in_chat
@@ -76,12 +77,9 @@
     if os.path.exists(DELETED_MESSAGES_DUMP_PATH):
         all_removed_messages = load_json_from_path(DELETED_MESSAGES_DUMP_PATH)
         full_conversation = all_removed_messages + conversation_current[1:]
-<<<<<<< HEAD
     else:
         full_conversation = []
-=======
 
->>>>>>> 02f68f58
     full_conversation += conversation_current[1:]
     dump_to_json(full_conversation, TRANSCRIPT_DUMP_PATH)
 
